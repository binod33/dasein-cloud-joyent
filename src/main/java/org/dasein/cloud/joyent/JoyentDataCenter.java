--- conflicted
+++ resolved
@@ -146,11 +146,7 @@
     }
 
     @Override
-<<<<<<< HEAD
-    public Collection<StoragePool> listStoragePools() throws InternalException, CloudException {
-=======
     public @Nonnull Collection<StoragePool> listStoragePools() throws InternalException, CloudException {
->>>>>>> b2282590
         return Collections.emptyList();
     }
 }