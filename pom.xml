--- conflicted
+++ resolved
@@ -1,13 +1,5 @@
 <project xmlns="http://maven.apache.org/POM/4.0.0" xmlns:xsi="http://www.w3.org/2001/XMLSchema-instance" xsi:schemaLocation="http://maven.apache.org/POM/4.0.0 http://maven.apache.org/xsd/maven-4.0.0.xsd">
-<<<<<<< HEAD
-  <modelVersion>4.0.0</modelVersion>
-  
-  <groupId>org.dasein</groupId>
-  <artifactId>dasein-cloud-joyent</artifactId>
-  <version>2014.05.3</version>
-=======
     <modelVersion>4.0.0</modelVersion>
->>>>>>> 61183253
 
     <groupId>org.dasein</groupId>
     <artifactId>dasein-cloud-joyent</artifactId>
@@ -38,242 +30,12 @@
         <developerConnection>scm:git:ssh://git@github.com/greese/dasein-cloud-joyent.git</developerConnection>
         <url>http://github.com/greese/dasein-cloud-joyent</url>
     </scm>
-<<<<<<< HEAD
-    
-  <parent>
-    <groupId>org.sonatype.oss</groupId>
-    <artifactId>oss-parent</artifactId>
-    <version>5</version>
-  </parent>
-          
-  <dependencies>
-    <!-- Compile -->
-    <dependency>
-      <groupId>com.joyent.manta</groupId>
-      <artifactId>java-manta</artifactId>
-      <version>1.4.0</version>
-    </dependency>
-    <dependency>
-      <groupId>com.google.guava</groupId>
-      <artifactId>guava-jdk5</artifactId>
-      <version>13.0</version>
-    </dependency>
-    <dependency>
-        <groupId>org.dasein</groupId>
-        <artifactId>dasein-cloud-core</artifactId>
-        <version>2014.05.3</version>
-        <scope>compile</scope>
-        <optional>false</optional>
-    </dependency>
-    <dependency>
-        <groupId>log4j</groupId>
-        <artifactId>log4j</artifactId>
-        <version>1.2.17</version>
-        <scope>compile</scope>
-        <optional>false</optional>
-    </dependency>
-      <dependency>
-          <groupId>org.apache.httpcomponents</groupId>
-          <artifactId>httpclient</artifactId>
-          <version>4.2.1</version>
-      </dependency>
-    <dependency>
-      <groupId>org.json</groupId>
-      <artifactId>json</artifactId>
-      <version>20090211</version>
-      <scope>compile</scope>
-    </dependency>
-
-      <!-- Test -->
-      <dependency>
-          <groupId>org.dasein</groupId>
-          <artifactId>dasein-cloud-test</artifactId>
-          <version>2014.05.1</version>
-          <scope>test</scope>
-          <optional>false</optional>
-          <exclusions>
-              <exclusion>
-                  <groupId>junit</groupId>
-                  <artifactId>junit</artifactId>
-              </exclusion>
-          </exclusions>
-      </dependency>
-      <dependency>
-          <groupId>junit</groupId>
-          <artifactId>junit</artifactId>
-          <version>4.11</version>
-          <scope>test</scope>
-      </dependency>
-  </dependencies>
-  
-  <build>
-    <plugins>
-      <plugin>
-        <groupId>org.apache.maven.plugins</groupId>
-        <artifactId>maven-compiler-plugin</artifactId>
-        <version>2.0.2</version>
-        <configuration>
-          <source>1.6</source>
-          <target>1.6</target>
-        </configuration>
-      </plugin>  
-      <plugin>
-        <groupId>org.apache.maven.plugins</groupId>
-          <artifactId>maven-javadoc-plugin</artifactId>
-          <version>2.7</version>
-          <executions>
-              <execution>
-                  <id>javadoc</id>
-                  <phase>package</phase>
-                  <goals>
-                      <goal>jar</goal>
-                  </goals>
-              </execution>
-          </executions>                
-          <configuration>
-              <encoding>utf-8</encoding>
-              <quiet>true</quiet>
-              <links>
-                  <link>http://java.sun.com/javase/6/docs/api/</link>
-                  <link>http://www.dasein.org/api/dasein-cloud</link>
-                  <link>http://www.dasein.org/api/dasein-utils</link>
-              </links>
-              <stylesheetfile>dasein-javadoc.css</stylesheetfile>
-              <footer />
-          </configuration>
-        </plugin>
-        <plugin>
-            <groupId>com.mycila.maven-license-plugin</groupId>
-            <artifactId>maven-license-plugin</artifactId>
-            <version>1.8.0</version>
-            <configuration>
-                <strictCheck>true</strictCheck>
-                <encoding>utf-8</encoding>
-                <aggregate>true</aggregate>
-                <header>src/main/etc/header.txt</header>
-                <mapping>
-                    <clj>SEMICOLON_STYLE</clj>
-                </mapping>
-                <excludes>
-                    <exclude>thirdparty/**</exclude>
-                    <exclude>**/src/**/resources/**</exclude>
-                    <exclude>**/LICENSE-APACHE.txt</exclude>
-                </excludes>
-                <properties>
-                    <year>2009-2013</year>
-                    <copyrightHolder>Dell, Inc</copyrightHolder>
-                </properties>
-            </configuration>
-        </plugin>
-        <plugin>
-             <groupId>org.apache.maven.plugins</groupId>
-             <artifactId>maven-source-plugin</artifactId>
-             <version>2.1.2</version>
-              <executions>
-                  <execution>
-                      <id>source</id>
-                      <phase>package</phase>
-                      <goals>
-                          <goal>jar-no-fork</goal>
-                      </goals>
-                  </execution>
-              </executions> 
-        </plugin>     
-        <plugin>
-            <groupId>org.apache.maven.plugins</groupId>
-            <artifactId>maven-release-plugin</artifactId>
-            <version>2.1</version>
-      </plugin>
-      <plugin>
-        <groupId>org.apache.maven.plugins</groupId>
-        <artifactId>maven-surefire-plugin</artifactId>
-        <version>2.6</version>
-        <configuration>
-            <systemProperties>
-                <property>
-                    <name>providerClass</name>
-                    <value>${providerClass}</value>
-                </property>
-                <property>
-                    <name>endpoint</name>
-                    <value>${endpoint}</value>
-                </property>
-                <property>
-                    <name>accountNumber</name>
-                    <value>${accountNumber}</value>
-                </property>
-                <property>
-                    <name>accessPublic</name>
-                    <value>${apiSharedKey}</value>
-                </property>
-                <property>
-                    <name>accessPrivate</name>
-                    <value>${apiSecretKey}</value>
-                </property>
-                <property>
-                    <name>apiSharedKey</name>
-                    <value>${apiSharedKey}</value>
-                </property>
-                <property>
-                    <name>apiSecretKey</name>
-                    <value>${apiSecretKey}</value>
-                </property>
-                <property>
-                    <name>cloudName</name>
-                    <value>${cloudName}</value>
-                </property>
-                <property>
-                    <name>providerName</name>
-                    <value>${providerName}</value>
-                </property>
-                <property>
-                    <name>regionId</name>
-                    <value>${regionId}</value>
-                </property>
-                <property>
-                    <name>sshKeyShared</name>
-                    <value>${sshKeyShared}</value>
-                </property>
-                <property>
-                    <name>sshKeySecret</name>
-                    <value>${sshKeySecret}</value>
-                </property>
-                <property>
-                    <name>sshKeyPassword</name>
-                    <value>${sshKeyPassword}</value>
-                </property>
-            </systemProperties> 
-          <excludes>
-            <exclude>**/TestSuite.java</exclude>
-            <exclude>**/storage/MantaStorageSmokeTest.java</exclude>
-            <exclude>**/storage/MantaStorageTest.java</exclude>
-          </excludes>
-        </configuration>
-      </plugin> 
-      <plugin>
-        <artifactId>maven-dependency-plugin</artifactId>
-        <executions>
-          <execution>
-            <phase>package</phase>
-            <goals>
-              <goal>copy-dependencies</goal>
-            </goals>
-            <configuration>
-              <outputDirectory>${project.build.directory}/lib</outputDirectory>
-            </configuration>
-          </execution>
-        </executions>
-      </plugin>           
-    </plugins>
-  </build>
-=======
 
     <parent>
         <groupId>org.sonatype.oss</groupId>
         <artifactId>oss-parent</artifactId>
         <version>5</version>
     </parent>
->>>>>>> 61183253
 
     <dependencies>
         <!-- Compile -->
