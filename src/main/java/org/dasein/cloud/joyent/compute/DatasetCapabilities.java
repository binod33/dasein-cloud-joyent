/**
 * Copyright (C) 2009-2013 Dell, Inc
 * See annotations for authorship information
 *
 * ====================================================================
 * Licensed under the Apache License, Version 2.0 (the "License");
 * you may not use this file except in compliance with the License.
 * You may obtain a copy of the License at
 *
 * http://www.apache.org/licenses/LICENSE-2.0
 *
 * Unless required by applicable law or agreed to in writing, software
 * distributed under the License is distributed on an "AS IS" BASIS,
 * WITHOUT WARRANTIES OR CONDITIONS OF ANY KIND, either express or implied.
 * See the License for the specific language governing permissions and
 * limitations under the License.
 * ====================================================================
 */

package org.dasein.cloud.joyent.compute;

import org.dasein.cloud.*;
import org.dasein.cloud.compute.*;
import org.dasein.cloud.joyent.SmartDataCenter;

import javax.annotation.Nonnull;
import javax.annotation.Nullable;
import java.util.Collections;
import java.util.Locale;

/**
 * Describes the capabilities of Joyent with respect to Dasein image operations.
 * <p>Created by Stas Maksimov: 10/03/2014 10:18</p>
 *
 * @author Stas Maksimov
 * @version 2014.03 initial version
 * @since 2014.03
 */
public class DatasetCapabilities extends AbstractCapabilities<SmartDataCenter> implements ImageCapabilities {
    public DatasetCapabilities(SmartDataCenter provider) {
        super(provider);
    }

    @Override
    public boolean canBundle(@Nonnull VmState fromState) throws CloudException, InternalException {
        return false;
    }

    @Override
    public boolean canImage(@Nonnull VmState fromState) throws CloudException, InternalException {
<<<<<<< HEAD
        return fromState.equals(VmState.STOPPED);
=======
        return VmState.RUNNING.equals(fromState) || VmState.STOPPED.equals(fromState);
>>>>>>> 61183253
    }

    @Nonnull
    @Override
    public String getProviderTermForImage(@Nonnull Locale locale, @Nonnull ImageClass cls) {
        return "image";
    }

    @Nonnull
    @Override
    public String getProviderTermForCustomImage(@Nonnull Locale locale, @Nonnull ImageClass cls) {
        return getProviderTermForImage(locale, cls);
    }

    @Nullable @Override
    public VisibleScope getImageVisibleScope() {
        return null;
    }

    @Nonnull
    @Override
    public Requirement identifyLocalBundlingRequirement() throws CloudException, InternalException {
        return Requirement.NONE;
    }

    @Nonnull
    @Override
    public Iterable<MachineImageFormat> listSupportedFormats() throws CloudException, InternalException {
        return Collections.emptyList();
    }

    @Nonnull
    @Override
    public Iterable<MachineImageFormat> listSupportedFormatsForBundling() throws CloudException, InternalException {
        return Collections.emptyList();
    }

    @Nonnull
    @Override
    public Iterable<ImageClass> listSupportedImageClasses() throws CloudException, InternalException {
        return Collections.singletonList(ImageClass.MACHINE);
    }

    @Nonnull
    @Override
    public Iterable<MachineImageType> listSupportedImageTypes() throws CloudException, InternalException {
        return Collections.singletonList(MachineImageType.VOLUME);
    }

    @Override
    public boolean supportsDirectImageUpload() throws CloudException, InternalException {
        return false;
    }

    @Override
    public boolean supportsImageCapture(@Nonnull MachineImageType type) throws CloudException, InternalException {
        return true;
    }

    @Override
    public boolean supportsImageSharing() throws CloudException, InternalException {
        return false;
    }

    @Override
    public boolean supportsImageSharingWithPublic() throws CloudException, InternalException {
        return false;
    }

    @Override
    public boolean supportsPublicLibrary(@Nonnull ImageClass cls) throws CloudException, InternalException {
        return ImageClass.MACHINE.equals(cls);
    }
}<|MERGE_RESOLUTION|>--- conflicted
+++ resolved
@@ -48,11 +48,7 @@
 
     @Override
     public boolean canImage(@Nonnull VmState fromState) throws CloudException, InternalException {
-<<<<<<< HEAD
-        return fromState.equals(VmState.STOPPED);
-=======
         return VmState.RUNNING.equals(fromState) || VmState.STOPPED.equals(fromState);
->>>>>>> 61183253
     }
 
     @Nonnull
