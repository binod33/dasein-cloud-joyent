--- conflicted
+++ resolved
@@ -3,11 +3,7 @@
   
   <groupId>org.dasein</groupId>
   <artifactId>dasein-cloud-joyent</artifactId>
-<<<<<<< HEAD
-  <version>2013.02.3-SNAPSHOT</version>
-=======
   <version>2013.04.1-SNAPSHOT</version>
->>>>>>> f14b9201
   
   <name>Dasein Cloud Joyent</name>
   <description>Native API implementation for the Joyent API</description>
